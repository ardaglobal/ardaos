--- conflicted
+++ resolved
@@ -114,11 +114,7 @@
 lint:
 	@echo "--> Running linter"
 	@go install github.com/golangci/golangci-lint/cmd/golangci-lint@$(golangci_version)
-<<<<<<< HEAD
-	@$(golangci_lint_cmd) run ./cmd/tx-sidecar/... ./tools/... --timeout 15m
-=======
 	@$(golangci_lint_cmd) run ./... --timeout 15m
->>>>>>> 455b5abb
 
 ## lint-fix: Run linter and fix issues.
 lint-fix:
